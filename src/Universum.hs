--- conflicted
+++ resolved
@@ -119,32 +119,19 @@
 #endif
 
 -- Monad transformers
-<<<<<<< HEAD
+import           Control.Monad.Catch      as X (MonadCatch (catch),
+                                                MonadMask (..),
+                                                MonadThrow (throwM))
 import           Control.Monad.State      as X (MonadState, State, StateT,
                                                 evalState, evalStateT,
                                                 execState, execStateT, gets,
                                                 modify, runState, runStateT,
                                                 state, withState)
-=======
-import           Control.Monad.Catch      as X (MonadCatch (catch), MonadMask (..),
-                                                MonadThrow (throwM))
-import           Control.Monad.State      as X (MonadState, State, StateT, evalState,
-                                                evalStateT, execState, execStateT, gets,
-                                                modify, runState, runStateT, state,
-                                                withState)
->>>>>>> 0d50a671
 
 import           Control.Monad.Reader     as X (MonadReader, Reader, ReaderT,
                                                 ask, asks, local, reader,
                                                 runReader, runReaderT)
 
-<<<<<<< HEAD
-import           Control.Monad.Except     as X (Except, ExceptT, MonadError,
-                                                catchError, runExcept,
-                                                runExceptT, throwError)
-
-=======
->>>>>>> 0d50a671
 import           Control.Monad.Trans      as X (MonadIO, lift, liftIO)
 
 -- Base types
@@ -195,21 +182,14 @@
 
 -- Concurrency and Parallelism
 #if ( __GLASGOW_HASKELL__ >= 710 )
-<<<<<<< HEAD
-import           Control.Exception        as X hiding (assert, displayException,
-                                                throw, throwIO, throwTo)
-#else
-import           Control.Exception        as X hiding (assert, throw, throwIO,
-                                                throwTo)
-=======
-import           Control.Exception        as X hiding (assert, catch, displayException,
-                                                ioError, mask, throw, throwIO, throwTo,
+import           Control.Exception        as X hiding (assert, catch,
+                                                displayException, ioError, mask,
+                                                throw, throwIO, throwTo,
                                                 uninterruptibleMask)
 #else
-import           Control.Exception        as X hiding (assert, catch, ioError, mask,
-                                                throw, throwIO, throwTo,
+import           Control.Exception        as X hiding (assert, catch, ioError,
+                                                mask, throw, throwIO, throwTo,
                                                 uninterruptibleMask)
->>>>>>> 0d50a671
 #endif
 
 import           Control.Concurrent       as X hiding (ThreadId, throwTo)
@@ -257,22 +237,17 @@
 foreach :: Functor f => f a -> (a -> b) -> f b
 foreach = flip fmap
 
-<<<<<<< HEAD
+pass :: Applicative f => f ()
+pass = pure ()
+
+guarded :: (Alternative f) => (a -> Bool) -> a -> f a
+guarded p x = X.bool empty (pure x) (p x)
+
+guardedA :: (Functor f, Alternative t) => (a -> f Bool) -> a -> f (t a)
+guardedA p x = X.bool empty (pure x) <$> p x
+
 show :: (Show a, IsString b) => a -> b
 show x = X.fromString (PBase.show x)
-=======
-pass :: Applicative f => f ()
-pass = pure ()
-
-guarded :: (Alternative f) => (a -> Bool) -> a -> f a
-guarded p x = X.bool empty (pure x) (p x)
-
-guardedA :: (Functor f, Alternative t) => (a -> f Bool) -> a -> f (t a)
-guardedA p x = X.bool empty (pure x) <$> p x
-
-show :: (Show a, StringConv String b) => a -> b
-show x = toS (PBase.show x)
->>>>>>> 0d50a671
 {-# SPECIALIZE show :: Show  a => a -> Text  #-}
 {-# SPECIALIZE show :: Show  a => a -> LText  #-}
 {-# SPECIALIZE show :: Show  a => a -> ByteString  #-}
