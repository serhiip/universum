{-# LANGUAGE NoImplicitPrelude #-}
<<<<<<< HEAD
{-# LANGUAGE Safe              #-}

module List
       ( ordNub
       , sortOn
       , list
       , unzip
       , unzip3
       , zip
       , zip3
       ) where

import           Data.Function ((.))
import           Data.Functor  (fmap)
import           Data.List     (sortBy, unzip, unzip3, zip, zip3)
import           Data.Ord      (Ord, comparing)
import qualified Data.Set      as Set
=======

module List (
  head,
  ordNub,
  sortOn,
  list,
  product,
  sum
) where

import Data.List (sortBy)
import Data.Maybe (Maybe(..))
import Data.Ord (Ord, comparing)
import Data.Foldable (Foldable, foldr, foldl')
import Data.Function ((.))
import Data.Functor (fmap)
import Control.Applicative (pure)
import qualified Data.Set as Set
import GHC.Num (Num, (+), (*))

head :: (Foldable f) => f a -> Maybe a
head = foldr (\x _ -> pure x) Nothing
>>>>>>> 12cd9fae

sortOn :: (Ord o) => (a -> o) -> [a] -> [a]
sortOn = sortBy . comparing

-- O(n * log n)
ordNub :: (Ord a) => [a] -> [a]
ordNub l = go Set.empty l
  where
    go _ []     = []
    go s (x:xs) =
      if x `Set.member` s
      then go s xs
      else x : go (Set.insert x s) xs

list :: [b] -> (a -> b) -> [a] -> [b]
list def f xs = case xs of
  [] -> def
  _  -> fmap f xs<|MERGE_RESOLUTION|>--- conflicted
+++ resolved
@@ -1,11 +1,9 @@
-{-# LANGUAGE NoImplicitPrelude #-}
-<<<<<<< HEAD
-{-# LANGUAGE Safe              #-}
+{-# LANGUAGE Safe #-}
 
 module List
-       ( ordNub
+       ( list
+       , ordNub
        , sortOn
-       , list
        , unzip
        , unzip3
        , zip
@@ -17,30 +15,6 @@
 import           Data.List     (sortBy, unzip, unzip3, zip, zip3)
 import           Data.Ord      (Ord, comparing)
 import qualified Data.Set      as Set
-=======
-
-module List (
-  head,
-  ordNub,
-  sortOn,
-  list,
-  product,
-  sum
-) where
-
-import Data.List (sortBy)
-import Data.Maybe (Maybe(..))
-import Data.Ord (Ord, comparing)
-import Data.Foldable (Foldable, foldr, foldl')
-import Data.Function ((.))
-import Data.Functor (fmap)
-import Control.Applicative (pure)
-import qualified Data.Set as Set
-import GHC.Num (Num, (+), (*))
-
-head :: (Foldable f) => f a -> Maybe a
-head = foldr (\x _ -> pure x) Nothing
->>>>>>> 12cd9fae
 
 sortOn :: (Ord o) => (a -> o) -> [a] -> [a]
 sortOn = sortBy . comparing
