<<<<<<< HEAD
{-# LANGUAGE MultiParamTypeClasses #-}
{-# LANGUAGE NoImplicitPrelude     #-}
{-# LANGUAGE Trustworthy           #-}
=======
{-# LANGUAGE CPP #-}
{-# LANGUAGE Trustworthy #-}
{-# LANGUAGE NoImplicitPrelude #-}
>>>>>>> 12cd9fae

module Exceptions
       ( hush
       , note
       , tryIO
       ) where

import           Base                   (IO)
import           Control.Applicative
import           Control.Exception      as Exception
import           Control.Monad.Except   (ExceptT (..), MonadError, throwError)
import           Control.Monad.IO.Class (MonadIO)
import           Control.Monad.Trans    (liftIO)
import           Data.Either            (Either (..))
import           Data.Function          ((.))
import           Data.Maybe             (Maybe, maybe)

hush :: Alternative m => Either e a -> m a
hush (Left _)  = empty
hush (Right x) = pure x

-- To suppress redundenet applicative constraint warning on GHC 8.0
#if ( __GLASGOW_HASKELL__ >= 800 )
note :: (MonadError e m) => e -> Maybe a -> m a
note err = maybe (throwError err) pure
#else
note :: (MonadError e m, Applicative m) => e -> Maybe a -> m a
note err = maybe (throwError err) pure
#endif

tryIO :: MonadIO m => IO a -> ExceptT IOException m a
tryIO = ExceptT . liftIO . Exception.try<|MERGE_RESOLUTION|>--- conflicted
+++ resolved
@@ -1,12 +1,6 @@
-<<<<<<< HEAD
+{-# LANGUAGE CPP                   #-}
 {-# LANGUAGE MultiParamTypeClasses #-}
-{-# LANGUAGE NoImplicitPrelude     #-}
 {-# LANGUAGE Trustworthy           #-}
-=======
-{-# LANGUAGE CPP #-}
-{-# LANGUAGE Trustworthy #-}
-{-# LANGUAGE NoImplicitPrelude #-}
->>>>>>> 12cd9fae
 
 module Exceptions
        ( hush
