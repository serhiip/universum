name:                universum
version:             0.1.8
synopsis:            A sensible set of defaults for writing custom Preludes.
description:         A sensible set of defaults for writing custom Preludes.
homepage:            https://github.com/serokell/universum
license:             MIT
license-file:        LICENSE
author:              Stephen Diehl
maintainer:          hi@serokell.io
copyright:           2016-2016 Stephen Diehl, 2016-2016 Serokell
category:            Prelude
build-type:          Simple
cabal-version:       >=1.10
tested-with:
  GHC == 7.6.1,
  GHC == 7.6.2,
  GHC == 7.6.3,
  GHC == 7.8.1,
  GHC == 7.8.2,
  GHC == 7.8.3,
  GHC == 7.8.4,
  GHC == 7.10.1,
  GHC == 7.10.2,
  GHC == 7.10.3
Bug-Reports:         https://github.com/serokell/universum/issues

description:
    A sensible set of defaults for writing custom Preludes.
Source-Repository head
    type: git
    location: git@github.com:serokell/universum.git

library
  exposed-modules:
    Universum
    Unsafe
    Base
    Applicative
    Bool
    Debug
    List
    Monad
    Show
    Conv
    Either
    Functor
    Bifunctor
    Exceptions
    Panic

  default-extensions:
    NoImplicitPrelude
    OverloadedStrings

  ghc-options:
    -Wall
    -fwarn-implicit-prelude

  build-depends:
    async                 >= 2.1  && <2.2,
    base                  >= 4.6  && <4.10,
    bytestring            >= 0.10 && <0.11,
    containers            >= 0.5  && <0.6,
    deepseq               >= 1.3  && <1.5,
    exceptions,
    ghc-prim              >= 0.3  && <0.6,
    mtl                   >= 2.1  && <2.3,
    safe                  >= 0.3  && <0.4,
    stm                   >= 2.4  && <2.5,
    text                  >= 1.2  && <1.3,
<<<<<<< HEAD
    utf8-string           >= 1.0  && <1.1,
=======
    text-format,
>>>>>>> 0d50a671
    transformers          >= 0.4  && <0.6,
    unordered-containers

  hs-source-dirs:      src
  default-language:    Haskell2010<|MERGE_RESOLUTION|>--- conflicted
+++ resolved
@@ -68,11 +68,7 @@
     safe                  >= 0.3  && <0.4,
     stm                   >= 2.4  && <2.5,
     text                  >= 1.2  && <1.3,
-<<<<<<< HEAD
-    utf8-string           >= 1.0  && <1.1,
-=======
     text-format,
->>>>>>> 0d50a671
     transformers          >= 0.4  && <0.6,
     unordered-containers
 
